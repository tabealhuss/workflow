--- conflicted
+++ resolved
@@ -56,10 +56,6 @@
     # to override that function's built-in default of 10
     wfl_generic_def_autopara_info = {"num_inputs_per_python_subprocess": 1}
 
-    # default value of wfl_num_inputs_per_python_subprocess for calculators.generic,
-    # to override that function's built-in default of 10
-    wfl_generic_num_inputs_per_python_subprocess = 1
-
     def __init__(self, atoms=None, keep_files="default", 
                  dir_prefix="run_QE_", scratch_path=None,
                  calculator_command=None, **kwargs):
@@ -87,13 +83,8 @@
         self.initial_parameters = deepcopy(self.parameters)
 
 
-<<<<<<< HEAD
-    def calculate(self, atoms=None, properties=__default_properties , system_changes=all_changes):
+    def calculate(self, atoms=None, properties=__default_properties, system_changes=all_changes):
         """Do the calculation. Handles the working directories in addition to regular 
-=======
-    def calculate(self, atoms=None, properties=default_properties, system_changes=all_changes):
-        """Does the calculation. Handles the working directories in addition to regular 
->>>>>>> 05caacf1
         ASE calculation operations (writing input, executing, reading_results) 
         Reimplements & extends GenericFileIOCalculator.calculate() for the development version of ASE
         or FileIOCalculator.calculate() for the v3.22.1"""
@@ -101,12 +92,8 @@
         if atoms is not None:
             self.atoms = atoms.copy()
 
-<<<<<<< HEAD
+        # this may modify self.parameters, will reset them back to initial after calculation
         properties = self.setup_calc_params(properties)
-=======
-        # this may modify self.parameters, will reset them back to initial after calculation
-        properties = self.setup_params_for_this_calc(properties)
->>>>>>> 05caacf1
 
         if self.scratch_path is not None:
             directory = tempfile.mkdtemp(dir=self.scratch_path, prefix=self.dir_prefix)
