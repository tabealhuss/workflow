--- conflicted
+++ resolved
@@ -34,13 +34,10 @@
                          ' to SinglePointCalculator')
 
     if properties is None:
-<<<<<<< HEAD
-        # This will not work for calculators like Castep that (as of some point at least) do not use 
-        # results dict, but there's nothing we can do about that here.
-=======
-        # This will not work for calculators like Castep that (as of some point at least) do not use
-        # results dict.  Such calculators will fail below, in the "if 'energy' in properties" statement.
->>>>>>> 44ac327a
+        # This will not work for calculators like Castep that (as of some point
+        # at least) do not use results dict.  Such calculators will fail below,
+        # in the "if 'energy' in properties" statement.
+
         properties = list(atoms.calc.results.keys())
 
     if results_prefix is not None:
@@ -61,15 +58,10 @@
         except PropertyNotImplementedError:
             config_results['energy'] = atoms.get_potential_energy()
     if 'stress' in properties:
-<<<<<<< HEAD
+        # OLD COMMENT:  Quantum Espresso doesn't calculate stress, even if asked for, if pbc=False.
+        # hopefully this is taken care of by generic calculator cleaning up handling of 
+        # nonperiodic cells
         config_results['stress'] = atoms.get_stress()
-=======
-        # Quantum Espresso doesn't calculate stress, even if asked for, if pbc=False.
-        try:
-            config_results['stress'] = atoms.get_stress()
-        except PropertyNotImplementedError:
-            warnings.warn('"stress" was asked for, but not found in results.')
->>>>>>> 44ac327a
     if 'dipole' in properties:
         config_results['dipole'] = atoms.get_dipole_moment()
     if 'magmom' in properties:
